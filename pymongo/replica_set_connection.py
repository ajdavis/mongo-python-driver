# Copyright 2011-2012 10gen, Inc.
#
# Licensed under the Apache License, Version 2.0 (the "License"); you
# may not use this file except in compliance with the License.  You
# may obtain a copy of the License at
#
# http://www.apache.org/licenses/LICENSE-2.0
#
# Unless required by applicable law or agreed to in writing, software
# distributed under the License is distributed on an "AS IS" BASIS,
# WITHOUT WARRANTIES OR CONDITIONS OF ANY KIND, either express or
# implied.  See the License for the specific language governing
# permissions and limitations under the License.

"""Tools for connecting to a MongoDB replica set.

.. warning::
   **DEPRECATED:** Please use :mod:`~pymongo.mongo_replica_set_client` instead.

.. seealso:: :doc:`/examples/high_availability` for more examples of
   how to connect to a replica set.

To get a :class:`~pymongo.database.Database` instance from a
:class:`ReplicaSetConnection` use either dictionary-style or
attribute-style access:

.. doctest::

  >>> from pymongo import ReplicaSetConnection
  >>> c = ReplicaSetConnection('localhost:27017', replicaSet='repl0')
  >>> c.test_database
  Database(ReplicaSetConnection([u'...', u'...']), u'test_database')
  >>> c['test_database']
  Database(ReplicaSetConnection([u'...', u'...']), u'test_database')
"""
from pymongo.mongo_replica_set_client import MongoReplicaSetClient
from pymongo.errors import ConfigurationError


class ReplicaSetConnection(MongoReplicaSetClient):
    """Connection to a MongoDB replica set.
    """

    def __init__(self, hosts_or_uri=None, max_pool_size=10,
                 document_class=dict, tz_aware=False, **kwargs):
        """Create a new connection to a MongoDB replica set.

        .. warning::
           **DEPRECATED:** :class:`ReplicaSetConnection` is deprecated. Please
           use :class:`~pymongo.mongo_replica_set_client.MongoReplicaSetClient`
           instead

        The resultant connection object has connection-pooling built
        in. It also performs auto-reconnection when necessary. If an
        operation fails because of a connection error,
        :class:`~pymongo.errors.ConnectionFailure` is raised. If
        auto-reconnection will be performed,
        :class:`~pymongo.errors.AutoReconnect` will be
        raised. Application code should handle this exception
        (recognizing that the operation failed) and then continue to
        execute.

        Raises :class:`~pymongo.errors.ConnectionFailure` if
        the connection cannot be made.

        The `hosts_or_uri` parameter can be a full `mongodb URI
        <http://dochub.mongodb.org/core/connections>`_, in addition to
        a string of `host:port` pairs (e.g. 'host1:port1,host2:port2').
        If `hosts_or_uri` is None 'localhost:27017' will be used.

        .. note:: Instances of :class:`~ReplicaSetConnection` start a
           background task to monitor the state of the replica set. This allows
           it to quickly respond to changes in replica set configuration.
           Before discarding an instance of :class:`~ReplicaSetConnection` make
           sure you call :meth:`~close` to ensure that the monitor task is
           cleanly shut down.

        :Parameters:
          - `hosts_or_uri` (optional): A MongoDB URI or string of `host:port`
            pairs. If a host is an IPv6 literal it must be enclosed in '[' and
            ']' characters following the RFC2732 URL syntax (e.g. '[::1]' for
            localhost)
          - `max_pool_size` (optional): The maximum size limit for
            each connection pool.
          - `document_class` (optional): default class to use for
            documents returned from queries on this connection
          - `tz_aware` (optional): if ``True``,
            :class:`~datetime.datetime` instances returned as values
            in a document by this :class:`ReplicaSetConnection` will be timezone
            aware (otherwise they will be naive)
          - `replicaSet`: (required) The name of the replica set to connect to.
            The driver will verify that each host it connects to is a member of
            this replica set. Can be passed as a keyword argument or as a
            MongoDB URI option.

          **Other optional parameters can be passed as keyword arguments:**

          - `safe`: :class:`ReplicaSetConnection` **disables** acknowledgement
            of write operations. Use ``safe=True`` to enable write
            acknowledgement.
          - `w`: (integer or string) Write operations will block until they have
            been replicated to the specified number or tagged set of servers.
            `w=<int>` always includes the replica set primary (e.g. w=3 means
            write to the primary and wait until replicated to **two**
            secondaries). Implies safe=True.
          - `wtimeout`: (integer) Used in conjunction with `w`. Specify a value
            in milliseconds to control how long to wait for write propagation
            to complete. If replication does not complete in the given
            timeframe, a timeout exception is raised. Implies safe=True.
          - `j`: If ``True`` block until write operations have been committed
            to the journal. Ignored if the server is running without journaling.
            Implies safe=True.
          - `fsync`: If ``True`` force the database to fsync all files before
            returning. When used with `j` the server awaits the next group
            commit before returning. Implies safe=True.
          - `socketTimeoutMS`: (integer) How long (in milliseconds) a send or
            receive on a socket can take before timing out.
          - `connectTimeoutMS`: (integer) How long (in milliseconds) a
            connection can take to be opened before timing out.
          - `ssl`: If ``True``, create the connection to the servers using SSL.
          - `read_preference`: The read preference for this connection.
            See :class:`~pymongo.read_preferences.ReadPreference` for available
          - `tag_sets`: Read from replica-set members with these tags.
            To specify a priority-order for tag sets, provide a list of
            tag sets: ``[{'dc': 'ny'}, {'dc': 'la'}, {}]``. A final, empty tag
            set, ``{}``, means "read from any member that matches the mode,
            ignoring tags." :class:`MongoReplicaSetClient` tries each set of
            tags in turn until it finds a set of tags with at least one matching
            member.
          - `secondary_acceptable_latency_ms`: (integer) Any replica-set member
            whose ping time is within secondary_acceptable_latency_ms of the
            nearest member may accept reads. Default 15 milliseconds.
          - `auto_start_request`: If ``True`` (the default), each thread that
            accesses this :class:`ReplicaSetConnection` has a socket allocated
            to it for the thread's lifetime, for each member of the set. For
            :class:`~pymongo.read_preferences.ReadPreference` PRIMARY,
            auto_start_request=True ensures consistent reads, even if you read
            after an unsafe write. For read preferences other than PRIMARY,
            there are no consistency guarantees.
          - `use_greenlets`: if ``True``, use a background Greenlet instead of
            a background thread to monitor state of replica set. Additionally,
            :meth:`start_request()` will ensure that the current greenlet uses
            the same socket for all operations until :meth:`end_request()`.
            `use_greenlets` with ReplicaSetConnection requires `Gevent
            <http://gevent.org/>`_ to be installed.
          - `slave_okay` or `slaveOk` (deprecated): Use `read_preference`
            instead.
          - `host`: For compatibility with connection.Connection. If both
            `host` and `hosts_or_uri` are specified `host` takes precedence.
          - `port`: For compatibility with connection.Connection. The default
            port number to use for hosts.
          - `network_timeout`: For compatibility with connection.Connection.
            The timeout (in seconds) to use for socket operations - default
            is no timeout. If both `network_timeout` and `socketTimeoutMS` are
            are specified `network_timeout` takes precedence, matching
            connection.Connection.


        .. versionchanged:: 2.3
           Added `tag_sets` and `secondary_acceptable_latency_ms` options.
        .. versionchanged:: 2.2
           Added `auto_start_request` and `use_greenlets` options.
           Added support for `host`, `port`, and `network_timeout` keyword
           arguments for compatibility with connection.Connection.
        .. versionadded:: 2.1
        """
        network_timeout = kwargs.pop('network_timeout', None)
        if network_timeout is not None:
            if (not isinstance(network_timeout, (int, float)) or
                network_timeout <= 0):
                raise ConfigurationError("network_timeout must "
                                         "be a positive integer")
            kwargs['socketTimeoutMS'] = network_timeout * 1000

<<<<<<< HEAD
        username = None
        db_name = None
        if host is None:
            self.__seeds.add(('localhost', port))
        elif '://' in host:
            res = uri_parser.parse_uri(host, port)
            self.__seeds.update(res['nodelist'])
            username = res['username']
            password = res['password']
            db_name = res['database']
            self.__opts = res['options']
        else:
            self.__seeds.update(uri_parser.split_hosts(host, port))

        self.pool_class = kwargs.pop('_pool_class', None)
        monitor_class = kwargs.pop('_monitor_class', None)

        for option, value in kwargs.iteritems():
            option, value = common.validate(option, value)
            self.__opts[option] = value

        if not self.pool_class:
            if self.__opts.get('use_greenlets', False):
                if not pool.have_greenlet:
                    raise ConfigurationError(
                        "The greenlet module is not available. "
                        "Install the greenlet package from PyPI."
                    )
                self.pool_class = pool.GreenletPool
            else:
                self.pool_class = pool.Pool

        self.__auto_start_request = self.__opts.get('auto_start_request', True)
        self.__in_request = self.__auto_start_request
        self.__reset_pinned_hosts()
        self.__name = self.__opts.get('replicaset')
        if not self.__name:
            raise ConfigurationError("the replicaSet "
                                     "keyword parameter is required.")


        self.__net_timeout = (network_timeout or
                              self.__opts.get('sockettimeoutms'))
        self.__conn_timeout = self.__opts.get('connecttimeoutms')
        self.__use_ssl = self.__opts.get('ssl', False)
        if self.__use_ssl and not pool.have_ssl:
            raise ConfigurationError("The ssl module is not available. If you "
                                     "are using a python version previous to "
                                     "2.6 you must install the ssl package "
                                     "from PyPI.")

        super(ReplicaSetConnection, self).__init__(**self.__opts)
        if self.slave_okay:
            warnings.warn("slave_okay is deprecated. Please "
                          "use read_preference instead.", DeprecationWarning)

        self.refresh()

        if db_name and username is None:
            warnings.warn("must provide a username and password "
                          "to authenticate to %s" % (db_name,))
        if username:
            db_name = db_name or 'admin'
            if not self[db_name].authenticate(username, password):
                raise ConfigurationError("authentication failed")

        # Start the monitor after we know the configuration is correct.
        if monitor_class:
            self.__monitor = monitor_class(self)
        elif self.__opts.get('use_greenlets', False):
            self.__monitor = MonitorGreenlet(self)
        else:
            self.__monitor = MonitorThread(self)
            self.__monitor.setDaemon(True)
        register_monitor(self.__monitor)
        self.__monitor.start()

    def _cached(self, dbname, coll, index):
        """Test if `index` is cached.
        """
        cache = self.__index_cache
        now = datetime.datetime.utcnow()
        return (dbname in cache and
                coll in cache[dbname] and
                index in cache[dbname][coll] and
                now < cache[dbname][coll][index])

    def _cache_index(self, dbase, collection, index, cache_for):
        """Add an index to the index cache for ensure_index operations.
        """
        now = datetime.datetime.utcnow()
        expire = datetime.timedelta(seconds=cache_for) + now

        if dbase not in self.__index_cache:
            self.__index_cache[dbase] = {}
            self.__index_cache[dbase][collection] = {}
            self.__index_cache[dbase][collection][index] = expire

        elif collection not in self.__index_cache[dbase]:
            self.__index_cache[dbase][collection] = {}
            self.__index_cache[dbase][collection][index] = expire

        else:
            self.__index_cache[dbase][collection][index] = expire

    def _purge_index(self, database_name,
                     collection_name=None, index_name=None):
        """Purge an index from the index cache.

        If `index_name` is None purge an entire collection.

        If `collection_name` is None purge an entire database.
        """
        if not database_name in self.__index_cache:
            return

        if collection_name is None:
            del self.__index_cache[database_name]
            return

        if not collection_name in self.__index_cache[database_name]:
            return

        if index_name is None:
            del self.__index_cache[database_name][collection_name]
            return

        if index_name in self.__index_cache[database_name][collection_name]:
            del self.__index_cache[database_name][collection_name][index_name]

    def _cache_credentials(self, db_name, username, password):
        """Add credentials to the database authentication cache
        for automatic login when a socket is created.

        If credentials are already cached for `db_name` they
        will be replaced.
        """
        self.__auth_credentials[db_name] = (username, password)

    def _purge_credentials(self, db_name=None):
        """Purge credentials from the database authentication cache.

        If `db_name` is None purge credentials for all databases.
        """
        if db_name is None:
            self.__auth_credentials.clear()
        elif db_name in self.__auth_credentials:
            del self.__auth_credentials[db_name]

    def __check_auth(self, sock_info):
        """Authenticate using cached database credentials.

        If credentials for the 'admin' database are available only
        this database is authenticated, since this gives global access.
        """
        authset = sock_info.authset
        names = set(self.__auth_credentials.iterkeys())

        # Logout from any databases no longer listed in the credentials cache.
        for dbname in authset - names:
            try:
                self.__simple_command(sock_info, dbname, {'logout': 1})
            # TODO: We used this socket to logout. Fix logout so we don't
            # have to catch this.
            except OperationFailure:
                pass
            authset.discard(dbname)

        # Once logged into the admin database we can access anything.
        if "admin" in authset:
            return

        if "admin" in self.__auth_credentials:
            username, password = self.__auth_credentials["admin"]
            self.__auth(sock_info, 'admin', username, password)
            authset.add('admin')
        else:
            for db_name in names - authset:
                user, pwd = self.__auth_credentials[db_name]
                self.__auth(sock_info, db_name, user, pwd)
                authset.add(db_name)

    @property
    def seeds(self):
        """The seed list used to connect to this replica set.
        """
        return self.__seeds

    @property
    def hosts(self):
        """All active and passive (priority 0) replica set
        members known to this connection. This does not include
        hidden or slaveDelay members, or arbiters.
        """
        return self.__hosts

    @property
    def primary(self):
        """The current primary of the replica set.

        Returns None if there is no primary.
        """
        return self.__writer

    @property
    def secondaries(self):
        """The secondary members known to this connection.
        """
        return set(self.__readers)

    @property
    def arbiters(self):
        """The arbiters known to this connection.
        """
        return self.__arbiters

    @property
    def is_mongos(self):
        """If this ReplicaSetConnection is connected to mongos (always False)

        .. versionadded:: 2.3
        """
        return False

    @property
    def max_pool_size(self):
        """The maximum pool size limit set for this connection.
        """
        return self.__max_pool_size

    def get_document_class(self):
        """document_class getter"""
        return self.__document_class

    def set_document_class(self, klass):
        """document_class setter"""
        self.__document_class = klass

    document_class = property(get_document_class, set_document_class,
                              doc="""Default class to use for documents
                              returned on this connection.
                              """)

    @property
    def tz_aware(self):
        """Does this connection return timezone-aware datetimes?
        """
        return self.__tz_aware

    @property
    def max_bson_size(self):
        """Returns the maximum size BSON object the connected primary
        accepts in bytes. Defaults to 4MB in server < 1.7.4. Returns
        0 if no primary is available.
        """
        if self.__writer:
            return self.__members[self.__writer].max_bson_size
        return 0

    @property
    def auto_start_request(self):
        return self.__auto_start_request

    def __simple_command(self, sock_info, dbname, spec):
        """Send a command to the server.
           Returns (response, ping_time in seconds).
        """
        rqst_id, msg, _ = message.query(0, dbname + '.$cmd', 0, -1, spec)
        start = time.time()
        try:
            sock_info.sock.sendall(msg)
            response = self.__recv_msg(1, rqst_id, sock_info)
        except:
            sock_info.close()
            raise

        end = time.time()
        response = helpers._unpack_response(response)['data'][0]
        msg = "command %r failed: %%s" % spec
        helpers._check_command_response(response, None, msg)
        return response, end - start

    def __auth(self, sock_info, dbname, user, passwd):
        """Authenticate socket against database `dbname`.
        """
        # Get a nonce
        response, _ = self.__simple_command(sock_info, dbname, {'getnonce': 1})
        nonce = response['nonce']
        key = helpers._auth_key(nonce, user, passwd)

        # Actually authenticate
        query = SON([('authenticate', 1),
                     ('user', user), ('nonce', nonce), ('key', key)])
        self.__simple_command(sock_info, dbname, query)

    def __is_master(self, host):
        """Directly call ismaster.
           Returns (response, connection_pool, ping_time in seconds).
        """
        connection_pool = self.pool_class(
            host, self.__max_pool_size, self.__net_timeout, self.__conn_timeout,
            self.__use_ssl)

        sock_info = connection_pool.get_socket()
        try:
            response, ping_time = self.__simple_command(
                sock_info, 'admin', {'ismaster': 1}
            )

            connection_pool.maybe_return_socket(sock_info)
            return response, connection_pool, ping_time
        except (ConnectionFailure, socket.error):
            connection_pool.discard_socket(sock_info)
            raise

    def __update_pools(self):
        """Update the mapping of (host, port) pairs to connection pools.
        """
        primary = None
        secondaries = []
        for host in self.__hosts:
            member, sock_info = None, None
            try:
                if host in self.__members:
                    member = self.__members[host]
                    sock_info = self.__socket(member)
                    res, ping_time = self.__simple_command(
                        sock_info, 'admin', {'ismaster': 1})
                    member.pool.maybe_return_socket(sock_info)
                    member.update(res, ping_time)
                else:
                    res, connection_pool, ping_time = self.__is_master(host)
                    self.__members[host] = Member(
                        host=host,
                        ismaster_response=res,
                        ping_time=ping_time,
                        connection_pool=connection_pool)
            except (ConnectionFailure, socket.error):
                if member:
                    member.pool.discard_socket(sock_info)
                    self.__members.pop(member.host, None)
                continue
            # Only use hosts that are currently in 'secondary' state
            # as readers.
            if res['secondary']:
                secondaries.append(host)
            elif res['ismaster']:
                primary = host

        if primary != self.__writer:
            self.__reset_pinned_hosts()

        self.__writer = primary
        self.__readers = secondaries

    def __schedule_refresh(self):
        self.__monitor.schedule_refresh()

    def __pin_host(self, host):
        # After first successful read in a request, continue reading from same
        # member until read preferences change, host goes down, or
        # end_request(). This offers a small assurance that reads won't jump
        # around in time.
        self.__threadlocal.host = host
=======
        kwargs['auto_start_request'] = kwargs.get('auto_start_request', True)
        kwargs['safe'] = kwargs.get('safe', False)
>>>>>>> 0b1a58d8

        super(ReplicaSetConnection, self).__init__(
            hosts_or_uri, max_pool_size, document_class, tz_aware, **kwargs)

    def __repr__(self):
        return "ReplicaSetConnection(%r)" % (["%s:%d" % n
                                              for n in self.hosts],)<|MERGE_RESOLUTION|>--- conflicted
+++ resolved
@@ -172,375 +172,8 @@
                                          "be a positive integer")
             kwargs['socketTimeoutMS'] = network_timeout * 1000
 
-<<<<<<< HEAD
-        username = None
-        db_name = None
-        if host is None:
-            self.__seeds.add(('localhost', port))
-        elif '://' in host:
-            res = uri_parser.parse_uri(host, port)
-            self.__seeds.update(res['nodelist'])
-            username = res['username']
-            password = res['password']
-            db_name = res['database']
-            self.__opts = res['options']
-        else:
-            self.__seeds.update(uri_parser.split_hosts(host, port))
-
-        self.pool_class = kwargs.pop('_pool_class', None)
-        monitor_class = kwargs.pop('_monitor_class', None)
-
-        for option, value in kwargs.iteritems():
-            option, value = common.validate(option, value)
-            self.__opts[option] = value
-
-        if not self.pool_class:
-            if self.__opts.get('use_greenlets', False):
-                if not pool.have_greenlet:
-                    raise ConfigurationError(
-                        "The greenlet module is not available. "
-                        "Install the greenlet package from PyPI."
-                    )
-                self.pool_class = pool.GreenletPool
-            else:
-                self.pool_class = pool.Pool
-
-        self.__auto_start_request = self.__opts.get('auto_start_request', True)
-        self.__in_request = self.__auto_start_request
-        self.__reset_pinned_hosts()
-        self.__name = self.__opts.get('replicaset')
-        if not self.__name:
-            raise ConfigurationError("the replicaSet "
-                                     "keyword parameter is required.")
-
-
-        self.__net_timeout = (network_timeout or
-                              self.__opts.get('sockettimeoutms'))
-        self.__conn_timeout = self.__opts.get('connecttimeoutms')
-        self.__use_ssl = self.__opts.get('ssl', False)
-        if self.__use_ssl and not pool.have_ssl:
-            raise ConfigurationError("The ssl module is not available. If you "
-                                     "are using a python version previous to "
-                                     "2.6 you must install the ssl package "
-                                     "from PyPI.")
-
-        super(ReplicaSetConnection, self).__init__(**self.__opts)
-        if self.slave_okay:
-            warnings.warn("slave_okay is deprecated. Please "
-                          "use read_preference instead.", DeprecationWarning)
-
-        self.refresh()
-
-        if db_name and username is None:
-            warnings.warn("must provide a username and password "
-                          "to authenticate to %s" % (db_name,))
-        if username:
-            db_name = db_name or 'admin'
-            if not self[db_name].authenticate(username, password):
-                raise ConfigurationError("authentication failed")
-
-        # Start the monitor after we know the configuration is correct.
-        if monitor_class:
-            self.__monitor = monitor_class(self)
-        elif self.__opts.get('use_greenlets', False):
-            self.__monitor = MonitorGreenlet(self)
-        else:
-            self.__monitor = MonitorThread(self)
-            self.__monitor.setDaemon(True)
-        register_monitor(self.__monitor)
-        self.__monitor.start()
-
-    def _cached(self, dbname, coll, index):
-        """Test if `index` is cached.
-        """
-        cache = self.__index_cache
-        now = datetime.datetime.utcnow()
-        return (dbname in cache and
-                coll in cache[dbname] and
-                index in cache[dbname][coll] and
-                now < cache[dbname][coll][index])
-
-    def _cache_index(self, dbase, collection, index, cache_for):
-        """Add an index to the index cache for ensure_index operations.
-        """
-        now = datetime.datetime.utcnow()
-        expire = datetime.timedelta(seconds=cache_for) + now
-
-        if dbase not in self.__index_cache:
-            self.__index_cache[dbase] = {}
-            self.__index_cache[dbase][collection] = {}
-            self.__index_cache[dbase][collection][index] = expire
-
-        elif collection not in self.__index_cache[dbase]:
-            self.__index_cache[dbase][collection] = {}
-            self.__index_cache[dbase][collection][index] = expire
-
-        else:
-            self.__index_cache[dbase][collection][index] = expire
-
-    def _purge_index(self, database_name,
-                     collection_name=None, index_name=None):
-        """Purge an index from the index cache.
-
-        If `index_name` is None purge an entire collection.
-
-        If `collection_name` is None purge an entire database.
-        """
-        if not database_name in self.__index_cache:
-            return
-
-        if collection_name is None:
-            del self.__index_cache[database_name]
-            return
-
-        if not collection_name in self.__index_cache[database_name]:
-            return
-
-        if index_name is None:
-            del self.__index_cache[database_name][collection_name]
-            return
-
-        if index_name in self.__index_cache[database_name][collection_name]:
-            del self.__index_cache[database_name][collection_name][index_name]
-
-    def _cache_credentials(self, db_name, username, password):
-        """Add credentials to the database authentication cache
-        for automatic login when a socket is created.
-
-        If credentials are already cached for `db_name` they
-        will be replaced.
-        """
-        self.__auth_credentials[db_name] = (username, password)
-
-    def _purge_credentials(self, db_name=None):
-        """Purge credentials from the database authentication cache.
-
-        If `db_name` is None purge credentials for all databases.
-        """
-        if db_name is None:
-            self.__auth_credentials.clear()
-        elif db_name in self.__auth_credentials:
-            del self.__auth_credentials[db_name]
-
-    def __check_auth(self, sock_info):
-        """Authenticate using cached database credentials.
-
-        If credentials for the 'admin' database are available only
-        this database is authenticated, since this gives global access.
-        """
-        authset = sock_info.authset
-        names = set(self.__auth_credentials.iterkeys())
-
-        # Logout from any databases no longer listed in the credentials cache.
-        for dbname in authset - names:
-            try:
-                self.__simple_command(sock_info, dbname, {'logout': 1})
-            # TODO: We used this socket to logout. Fix logout so we don't
-            # have to catch this.
-            except OperationFailure:
-                pass
-            authset.discard(dbname)
-
-        # Once logged into the admin database we can access anything.
-        if "admin" in authset:
-            return
-
-        if "admin" in self.__auth_credentials:
-            username, password = self.__auth_credentials["admin"]
-            self.__auth(sock_info, 'admin', username, password)
-            authset.add('admin')
-        else:
-            for db_name in names - authset:
-                user, pwd = self.__auth_credentials[db_name]
-                self.__auth(sock_info, db_name, user, pwd)
-                authset.add(db_name)
-
-    @property
-    def seeds(self):
-        """The seed list used to connect to this replica set.
-        """
-        return self.__seeds
-
-    @property
-    def hosts(self):
-        """All active and passive (priority 0) replica set
-        members known to this connection. This does not include
-        hidden or slaveDelay members, or arbiters.
-        """
-        return self.__hosts
-
-    @property
-    def primary(self):
-        """The current primary of the replica set.
-
-        Returns None if there is no primary.
-        """
-        return self.__writer
-
-    @property
-    def secondaries(self):
-        """The secondary members known to this connection.
-        """
-        return set(self.__readers)
-
-    @property
-    def arbiters(self):
-        """The arbiters known to this connection.
-        """
-        return self.__arbiters
-
-    @property
-    def is_mongos(self):
-        """If this ReplicaSetConnection is connected to mongos (always False)
-
-        .. versionadded:: 2.3
-        """
-        return False
-
-    @property
-    def max_pool_size(self):
-        """The maximum pool size limit set for this connection.
-        """
-        return self.__max_pool_size
-
-    def get_document_class(self):
-        """document_class getter"""
-        return self.__document_class
-
-    def set_document_class(self, klass):
-        """document_class setter"""
-        self.__document_class = klass
-
-    document_class = property(get_document_class, set_document_class,
-                              doc="""Default class to use for documents
-                              returned on this connection.
-                              """)
-
-    @property
-    def tz_aware(self):
-        """Does this connection return timezone-aware datetimes?
-        """
-        return self.__tz_aware
-
-    @property
-    def max_bson_size(self):
-        """Returns the maximum size BSON object the connected primary
-        accepts in bytes. Defaults to 4MB in server < 1.7.4. Returns
-        0 if no primary is available.
-        """
-        if self.__writer:
-            return self.__members[self.__writer].max_bson_size
-        return 0
-
-    @property
-    def auto_start_request(self):
-        return self.__auto_start_request
-
-    def __simple_command(self, sock_info, dbname, spec):
-        """Send a command to the server.
-           Returns (response, ping_time in seconds).
-        """
-        rqst_id, msg, _ = message.query(0, dbname + '.$cmd', 0, -1, spec)
-        start = time.time()
-        try:
-            sock_info.sock.sendall(msg)
-            response = self.__recv_msg(1, rqst_id, sock_info)
-        except:
-            sock_info.close()
-            raise
-
-        end = time.time()
-        response = helpers._unpack_response(response)['data'][0]
-        msg = "command %r failed: %%s" % spec
-        helpers._check_command_response(response, None, msg)
-        return response, end - start
-
-    def __auth(self, sock_info, dbname, user, passwd):
-        """Authenticate socket against database `dbname`.
-        """
-        # Get a nonce
-        response, _ = self.__simple_command(sock_info, dbname, {'getnonce': 1})
-        nonce = response['nonce']
-        key = helpers._auth_key(nonce, user, passwd)
-
-        # Actually authenticate
-        query = SON([('authenticate', 1),
-                     ('user', user), ('nonce', nonce), ('key', key)])
-        self.__simple_command(sock_info, dbname, query)
-
-    def __is_master(self, host):
-        """Directly call ismaster.
-           Returns (response, connection_pool, ping_time in seconds).
-        """
-        connection_pool = self.pool_class(
-            host, self.__max_pool_size, self.__net_timeout, self.__conn_timeout,
-            self.__use_ssl)
-
-        sock_info = connection_pool.get_socket()
-        try:
-            response, ping_time = self.__simple_command(
-                sock_info, 'admin', {'ismaster': 1}
-            )
-
-            connection_pool.maybe_return_socket(sock_info)
-            return response, connection_pool, ping_time
-        except (ConnectionFailure, socket.error):
-            connection_pool.discard_socket(sock_info)
-            raise
-
-    def __update_pools(self):
-        """Update the mapping of (host, port) pairs to connection pools.
-        """
-        primary = None
-        secondaries = []
-        for host in self.__hosts:
-            member, sock_info = None, None
-            try:
-                if host in self.__members:
-                    member = self.__members[host]
-                    sock_info = self.__socket(member)
-                    res, ping_time = self.__simple_command(
-                        sock_info, 'admin', {'ismaster': 1})
-                    member.pool.maybe_return_socket(sock_info)
-                    member.update(res, ping_time)
-                else:
-                    res, connection_pool, ping_time = self.__is_master(host)
-                    self.__members[host] = Member(
-                        host=host,
-                        ismaster_response=res,
-                        ping_time=ping_time,
-                        connection_pool=connection_pool)
-            except (ConnectionFailure, socket.error):
-                if member:
-                    member.pool.discard_socket(sock_info)
-                    self.__members.pop(member.host, None)
-                continue
-            # Only use hosts that are currently in 'secondary' state
-            # as readers.
-            if res['secondary']:
-                secondaries.append(host)
-            elif res['ismaster']:
-                primary = host
-
-        if primary != self.__writer:
-            self.__reset_pinned_hosts()
-
-        self.__writer = primary
-        self.__readers = secondaries
-
-    def __schedule_refresh(self):
-        self.__monitor.schedule_refresh()
-
-    def __pin_host(self, host):
-        # After first successful read in a request, continue reading from same
-        # member until read preferences change, host goes down, or
-        # end_request(). This offers a small assurance that reads won't jump
-        # around in time.
-        self.__threadlocal.host = host
-=======
         kwargs['auto_start_request'] = kwargs.get('auto_start_request', True)
         kwargs['safe'] = kwargs.get('safe', False)
->>>>>>> 0b1a58d8
 
         super(ReplicaSetConnection, self).__init__(
             hosts_or_uri, max_pool_size, document_class, tz_aware, **kwargs)
